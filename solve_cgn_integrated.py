# solve_cgn_integrated.py

<<<<<<< HEAD
import os
import numpy as np
=======
>>>>>>> 08c5d3dd
import gurobipy as gp
from gurobipy import GRB
from prepare_cgn import make_cgn
from prepare_cgn_candidates import make_cgn_with_candidates_per_line
from find_candidates import build_candidates_all_scenarios_per_line_cfg
from optimisation import (
    od_pairs, add_flow_conservation, add_flow_conservation_by_origin,
    add_passenger_capacity, add_infrastructure_capacity,
    build_obj_invehicle, build_obj_waiting, build_obj_operating, build_obj_operating_with_candidates_per_line, set_objective,
    add_frequency_grouped,
    add_candidate_choice_per_line,
    add_passenger_capacity_with_candidates_per_line,
    add_infrastructure_capacity_with_candidates_per_line,
    add_path_replanning_cost_linear_per_line,
)

from solve_utils import (
    _cand_counts, _freq_values_from_config, _routing_is_aggregated,
    _waiting_mode, _line_lengths, _group_lengths, _rep_line_of_group, _add_flows
)
from data_model import CandidateConfig

def _debug_print_candidates_lines(cand_all_lines: dict[int, dict[int, list[dict]]],
                                  *, max_lines: int = 3, max_examples: int = 2) -> None:
    """Knackige Übersicht pro Szenario / Linie."""
    for s, per_line in cand_all_lines.items():

        shown = 0
        for ell, lst in per_line.items():
            if not lst:
                continue
            print(f"  line {ell}: {len(lst)} candidates", end="")
            # Beispiele
            ex = []
            for k, c in enumerate(lst[:max_examples]):
                kind = c.get("kind", "?")
                L = c.get("len", 0.0)
                d = c.get("delta_len_nom", c.get("add_len", 0.0) + c.get("rem_len", 0.0))
                ex.append(f"k={k}:{kind}, len={L:.2f}, Δ={d:.2f}")
            if ex:
                print(" | " + "  ".join(ex))
            else:
                print()
            shown += 1
            if shown >= max_lines:
                break


# ---------- TWO-STAGE INTEGRATED (joint) ----------

def solve_two_stage_integrated(domain, model, *, gurobi_params=None):


    m = gp.Model("LPP_TWO_STAGE_INTEGRATED")
    m.Params.Threads = os.cpu_count()

    # Kandidaten (per Linie, per Szenario)
    detour_cnt, ksp_cnt = _cand_counts(domain)
    cand_cfg = getattr(domain, "cand_cfg", None)
    if cand_cfg is None:
        
        cand_cfg = CandidateConfig()  # Fallback-Defaults

    cand_all_lines = build_candidates_all_scenarios_per_line_cfg(model, cand_cfg, domain.config)
    _debug_print_candidates_lines(cand_all_lines, max_lines=4, max_examples=2)

    # Nominal-CGN (Stage 1)
    cgn = make_cgn(model)
    freq_vals = _freq_values_from_config(domain)
    aggregated = _routing_is_aggregated(domain, override=domain.config.get("routing_agg", True))
    wait_freq = _waiting_mode(domain)

    S = len(model.p_s)
    line_len = _line_lengths(model)
    glen = _group_lengths(model, line_len)
    rep = _rep_line_of_group(model)

    # group -> [lines]
    lines_by_group = {
        g: [ell for ell in (fwd, bwd) if ell is not None and ell >= 0]
        for g, (fwd, bwd) in model.line_group_to_lines.items()
    }

    # ---------- Stage 1 ----------
    x0, arc_to_keys = _add_flows(m, model, cgn, aggregated)
    z0, delta0, f0_expr, h0_expr = add_frequency_grouped(m, model, freq_vals)

    Q = int(domain.config.get("train_capacity", 200))
    add_passenger_capacity(m, model, cgn, x0, f0_expr, arc_to_keys, Q=Q)
    cap_std = int(domain.config.get("infrastructure_capacity", 10))
    add_infrastructure_capacity(m, model, f0_expr, cap_std=cap_std)

    time0 = build_obj_invehicle(m, model, cgn, x0, arc_to_keys, use_t_min_time=True)
    wait0, y0 = build_obj_waiting(
        m, model, cgn, x0, arc_to_keys, freq_vals, delta0,  # must be delta0
        include_origin_wait=True, waiting_time_frequency=wait_freq
    )
    oper0, _ = build_obj_operating(model, f0_expr)

    # ---------- Stage 2 (pro Szenario) ----------
    xs, arcs_to_s = [], []
    zs, deltas, f_expr_s, y_s, time_s, wait_s, oper_s = [], [], [], [], [], [], []
    repl_path_s = []

    c_repl_line = float(domain.config.get("cost_repl_line", 0.0))
    c_repl_freq = float(domain.config.get("cost_repl_freq", 0.0))

    for s in range(S):
        # CGN mit per-Linie-Kandidaten (Szenario s)
        cgn_s = make_cgn_with_candidates_per_line(model, cand_all_lines[s])

        xi, arc_toi = _add_flows(m, model, cgn_s, aggregated)
        zs_i, delta_i, f_expr_i, h_expr_i = add_frequency_grouped(m, model, freq_vals)

        # Gruppen ohne Kandidaten deaktivieren
        for g, Lg in lines_by_group.items():
            has_any = any(cand_all_lines[s].get(ell) for ell in Lg)
            if not has_any:
                m.addConstr(zs_i[g] == 0, name=f"noCand_forceOff[g{g},s{s}]")

        # Kandidaten-Auswahl: y[(ell,k)] und Kopplung an z_g (in der Funktion)
        y_i = add_candidate_choice_per_line(m, model, zs_i, cand_all_lines[s], name=f"cand_s{s}")

        # Kapazitäten mit Kandidaten-Gates
        add_passenger_capacity_with_candidates_per_line(
            m, model, cgn_s, xi, f_expr_i, arc_toi, Q, y_i,
            name=f"pass_cap_s{s}",
        )
        add_infrastructure_capacity_with_candidates_per_line(
            m, model, f_expr_i, y_i, cand_all_lines[s],
            cap_per_arc=model.cap_sa[s, :], name=f"infra_s{s}"
        )

        # Kosten
        ti = build_obj_invehicle(m, model, cgn_s, xi, arc_toi, use_t_min_time=True)
        wi, yi_wait = build_obj_waiting(
            m, model, cgn_s, xi, arc_toi, freq_vals, delta_i,
            include_origin_wait=True, waiting_time_frequency=wait_freq
        )
        oi   = build_obj_operating_with_candidates_per_line(model, f_expr_i, y_i, cand_all_lines[s])

        # Pfad-Replanning (linear, per Linie): freq(s) * (add_len + rem_len)
        repl_path = add_path_replanning_cost_linear_per_line(
            m, model,
            y=y_i,                                 # <- statt y_line=y_i
            candidates_per_line=cand_all_lines[s],
            f_expr=f_expr_i,
            cost_repl_line=c_repl_line,
            freq_vals=freq_vals,
            name=f"repl_path_s{s}",
        )

        xs.append(xi); arcs_to_s.append(arc_toi)
        zs.append(zs_i); deltas.append(delta_i); f_expr_s.append(f_expr_i)
        y_s.append(y_i); time_s.append(ti); wait_s.append(wi); oper_s.append(oi)
        repl_path_s.append(repl_path)

    # Frequenz-Replanning: d_{g,s} >= | f_g^(s) - f_g^(0) |
    d = {}
    for s in range(S):
        for g, ell_rep in rep.items():
            if ell_rep is None:
                continue
            d[g, s] = m.addVar(lb=0.0, name=f"d[g{g},s{s}]")
            m.addConstr(d[g, s] >= f_expr_s[s][ell_rep] - f0_expr[ell_rep],  name=f"d_pos[g{g},s{s}]")
            m.addConstr(d[g, s] >= -(f_expr_s[s][ell_rep] - f0_expr[ell_rep]), name=f"d_neg[g{g},s{s}]")

    # Gewichte
    time_w = float(domain.config.get("travel_time_cost_mult", 1.0))
    wait_w = float(domain.config.get("waiting_time_cost_mult", 1.0))
    op_w   = float(domain.config.get("line_operation_cost_mult", 1.0))
    p = model.p_s  # numpy array

    # Ziel: Stage1 + Erwartungswert Stage2 (ohne Repl) + Pfad-Repl + Frequenz-Repl
    stage1_obj = time_w * time0 + wait_w * wait0 + op_w * oper0

    stage2_norepl_exp = gp.quicksum(
        float(p[s]) * (time_w * time_s[s] + wait_w * wait_s[s] + op_w * oper_s[s])
        for s in range(S)
    )
    repl_path_exp = gp.quicksum(float(p[s]) * repl_path_s[s] for s in range(S))
    repl_freq_exp = gp.quicksum(
        float(p[s]) * gp.quicksum(c_repl_freq * float(glen[g]) * d[g, s] for g in glen.keys())
        for s in range(S)
    )

    m.setObjective(stage1_obj + stage2_norepl_exp + repl_path_exp + repl_freq_exp, GRB.MINIMIZE)

    # Params
    if gurobi_params:
        for k, v in gurobi_params.items():
            setattr(m.Params, k, v)
    if "time_limit" in domain.config:
        m.Params.TimeLimit = int(domain.config["time_limit"])
    if "threads" in domain.config:
        m.Params.Threads = int(domain.config["threads"])
    if "seed" in domain.config:
        m.Params.Seed = int(domain.config["seed"])
    if "mip_gap" in domain.config:
        m.Params.MIPGap = float(domain.config["mip_gap"])
    elif "gap" in domain.config:
        m.Params.MIPGap = float(domain.config["gap"])

    m.optimize()

    # Auswahl y → pro Linie
    selected = {}
    for s in range(S):
        chosen = {}
        for (ell, k), var in y_s[s].items():
            if var.X > 0.5:
                chosen[int(ell)] = int(k)
        selected[s] = chosen

    # Frequenzen decodieren
    def _decode(delta_map):
        out = {}
        for ell in range(model.L):
            f = 0
            for r, _ in enumerate(freq_vals):
                if delta_map[(ell, r)].X > 0.5:
                    f = freq_vals[r]; break
            out[ell] = f
        return out

    chosen_freq0 = _decode(delta0)
    chosen_freq_s = [ _decode(deltas[s]) for s in range(S) ]

    # Stage-1 Komponentenkosten (gewichtet)
    costs0 = {}
    if m.Status in (GRB.OPTIMAL, GRB.TIME_LIMIT) and m.SolCount > 0:
        v_time0_raw = float(time0.getValue())
        v_wait0_raw = float(wait0.getValue())
        v_oper0_raw = float(oper0.getValue())
        costs0 = dict(
            time=time_w * v_time0_raw,
            wait=wait_w * v_wait0_raw,
            oper=op_w   * v_oper0_raw,
            objective=time_w * v_time0_raw + wait_w * v_wait0_raw + op_w * v_oper0_raw,
            time_raw=v_time0_raw, wait_raw=v_wait0_raw, oper_raw=v_oper0_raw
        )

    # Szenario-Details
    scenario_ids = domain.scen_prob_df["id"].astype(int).tolist()
    scenarios = []
    for s in range(S):
        v_time = float(time_s[s].getValue())
        v_wait_raw = float(wait_s[s].getValue())
        v_oper = float(oper_s[s].getValue())

        repl_freq_val = sum(float(c_repl_freq) * float(glen[g]) * float(d[g, s].X) for g in glen.keys())
        repl_path_val = float(repl_path_s[s].getValue())

        scenarios.append({
            "id": int(scenario_ids[s]),
            "prob": float(model.p_s[s]),
            "freq": chosen_freq_s[s],
            "cost_time": time_w * v_time,
            "cost_wait": wait_w * v_wait_raw,
            "cost_oper": op_w   * v_oper,
            "cost_repl_freq": repl_freq_val,
            "cost_repl_path": repl_path_val,
            "cost_repl": repl_freq_val + repl_path_val,
            "cost_time_raw": v_time,
            "cost_wait_raw": v_wait_raw,
            "cost_oper_raw": v_oper,
            "objective": (time_w * v_time + wait_w * v_wait_raw + op_w * v_oper
                          + repl_freq_val + repl_path_val),
        })

    # Aggregates
    obj_total = float(m.ObjVal) if m.SolCount else None
    obj_stage1_val = float(stage1_obj.getValue()) if m.SolCount else None
    obj_stage2_exp_val = float((stage2_norepl_exp + repl_path_exp + repl_freq_exp).getValue()) if m.SolCount else None
    repl_cost_path_exp_val = float(repl_path_exp.getValue()) if m.SolCount else None
    repl_cost_freq_exp_val = float(repl_freq_exp.getValue()) if m.SolCount else None

    solution = dict(
        status_code=int(m.Status),
        status=m.Status,
        runtime_s=getattr(m, "Runtime", None),
        chosen_freq_stage1=chosen_freq0,
        chosen_freq_stage2=chosen_freq_s,
        scenarios=scenarios,
        obj_stage1=obj_stage1_val,
        obj_stage2_exp=obj_stage2_exp_val,      # enthält Replanning (freq + path)
        repl_cost_freq_exp=repl_cost_freq_exp_val,
        repl_cost_path_exp=repl_cost_path_exp_val,
        repl_cost_exp=(repl_cost_freq_exp_val or 0.0) + (repl_cost_path_exp_val or 0.0),
        objective=obj_total,
        costs_0=costs0,
    )

    artifacts = dict(
        model=m, cgn=cgn, delta0=delta0, deltas=deltas,
        f0_expr=f0_expr, f_expr_s=f_expr_s, d=d,
        line_len=line_len, group_len=glen, probs=p,
        candidates_lines=cand_all_lines,         # <- per Linie
        cand_selected_lines=selected,            # <- per Linie
    )
    return m, solution, artifacts<|MERGE_RESOLUTION|>--- conflicted
+++ resolved
@@ -1,10 +1,7 @@
-# solve_cgn_integrated.py
-
-<<<<<<< HEAD
+# solve_cgn.py
+
 import os
 import numpy as np
-=======
->>>>>>> 08c5d3dd
 import gurobipy as gp
 from gurobipy import GRB
 from prepare_cgn import make_cgn
